--- conflicted
+++ resolved
@@ -77,12 +77,8 @@
     public function sendWebhook(
         string $eventType,
         array $payload,
-<<<<<<< HEAD
         array $tags = [],
-        ?string $application = null,
-=======
         ?string $destination = null,
->>>>>>> b7923a7a
         ?string $idempotencyKey = null,
         ?Carbon $scheduledAt = null
     ): WebhookResponse {
